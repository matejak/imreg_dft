--- conflicted
+++ resolved
@@ -58,7 +58,6 @@
             self.assertEqual(what.shape, undone.shape)
             np.testing.assert_equal(what, undone)
 
-<<<<<<< HEAD
     def _addFreq(self, src, vec):
         dom = np.zeros(src.shape)
         dom += np.arange(src.shape[0])[:, np.newaxis] * np.pi * vec[0]
@@ -91,7 +90,7 @@
 
         src2 = self._addFreq(src.copy(), (0.1, 0.4))
         self._wrapFilter(src2, [(0.8, 0.8), (0.1, 0.2)], (0.8, 1.0), (0.3, 0.4))
-=======
+
     def testArgmax_ext(self):
         src = np.array([[3, 1, 3.01],
                         [1, 1, 1],
@@ -105,7 +104,6 @@
         self.assertEqual(tuple(infres), (2, 1))
         n10res = utils._argmax_ext(src, 10)  # element 1 in the rows with 3s
         self.assertEqual(tuple(n10res), (2, 0))
->>>>>>> faec1d95
 
 
 if __name__ == '__main__':
